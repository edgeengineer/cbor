#if canImport(Darwin)
import Darwin
#elseif canImport(Glibc)
import Glibc
#elseif canImport(Musl)
import Musl
#elseif os(Windows)
import ucrt
#endif

// MARK: - CBOR Type

<<<<<<< HEAD
/// A CBOR value optimized for low-memory usage in Embedded Swift
///
/// This enum uses `ArraySlice<UInt8>` for complex types to avoid heap allocations
/// by referencing the original data instead of copying it. This makes parsing
/// efficient for memory-constrained environments.
///
/// ## Usage Examples
///
/// ### Working with byte strings:
/// ```swift
/// let cbor = CBOR.byteString(ArraySlice([0x01, 0x02, 0x03]))
/// 
/// // Zero-copy access (recommended for Embedded Swift)
/// if let slice = cbor.byteStringSlice() {
///     // Work with slice directly without copying
///     print("Length: \(slice.count)")
/// }
/// 
/// // Copy to Array when needed
/// if let bytes = cbor.byteStringValue() {
///     print("Bytes: \(bytes)")
/// }
/// ```
///
/// ### Working with text strings:
/// ```swift
/// let text = "Hello, World!"
/// let cbor = CBOR.textString(ArraySlice(text.utf8))
/// 
/// // Zero-copy access to UTF-8 bytes
/// if let slice = cbor.textStringSlice() {
///     if let string = String(bytes: slice, encoding: .utf8) {
///         print("Text: \(string)")
///     }
/// }
/// ```
///
/// ### Working with arrays and maps using iterators:
/// ```swift
/// // Use iterators to avoid allocating full arrays
/// if let iterator = try cbor.arrayIterator() {
///     for element in iterator {
///         // Process each element without loading entire array
///         print("Element: \(element)")
///     }
/// }
/// ```
public indirect enum CBOR: Equatable {
=======
/// A CBOR value
public enum CBOR: Equatable, Sendable {
>>>>>>> dc4c2a60
    /// A positive unsigned integer
    case unsignedInt(UInt64)
    
    /// A negative integer
    case negativeInt(Int64)
<<<<<<< HEAD
    
    /// A byte string stored as a reference to avoid copying
    ///
    /// Uses `ArraySlice<UInt8>` to reference original data without heap allocation.
    /// Use `byteStringSlice()` for zero-copy access or `byteStringValue()` to get a copy.
    case byteString(ArraySlice<UInt8>)
    
    /// A UTF-8 text string stored as a reference to avoid copying
    ///
    /// Uses `ArraySlice<UInt8>` containing UTF-8 bytes to reference original data.
    /// Use `textStringSlice()` for zero-copy access or `textStringValue()` to get a copy.
    /// Convert to String with: `String(bytes: slice, encoding: .utf8)`
    case textString(ArraySlice<UInt8>)
    
    /// An array of CBOR values stored as encoded bytes
    ///
    /// Uses `ArraySlice<UInt8>` containing the encoded array data.
    /// Use `arrayIterator()` for memory-efficient iteration or `arrayValue()` to decode all elements.
    case array(ArraySlice<UInt8>)
    
    /// A map of CBOR key-value pairs stored as encoded bytes
    ///
    /// Uses `ArraySlice<UInt8>` containing the encoded map data.
    /// Use `mapIterator()` for memory-efficient iteration or `mapValue()` to decode all pairs.
    case map(ArraySlice<UInt8>)
    
    /// A tagged CBOR value with lazy decoding
    ///
    /// The tagged value's data is stored as `ArraySlice<UInt8>` and decoded only when accessed.
    /// Use `taggedValue()` to decode the contained value.
    case tagged(UInt64, ArraySlice<UInt8>)
    
    /// A simple value (0-255)
=======
    /// A byte string
    case byteString([UInt8])
    /// A text string
    case textString(String)
    /// An array of CBOR values
    case array([CBOR])
    /// A map of CBOR key-value pairs
    case map([CBORMapPair])
    /// A tagged CBOR value
    indirect case tagged(UInt64, CBOR)
    /// A simple value
>>>>>>> dc4c2a60
    case simple(UInt8)
    
    /// A boolean value
    case bool(Bool)
    
    /// A null value
    case null
    
    /// An undefined value
    case undefined
    
    /// A floating-point number
    case float(Double)
    
    /// Encodes the CBOR value to bytes
    public func encode(into output: inout [UInt8]) {
        _encode(self, into: &output)
    }

    public func encode() -> [UInt8] {
        var output: [UInt8] = []
        encode(into: &output)
        return output
    }
    
<<<<<<< HEAD
    /// Decodes a CBOR value from bytes.
    ///
    /// - Parameter bytes: The bytes to decode
    /// - Returns: The decoded CBOR value
    /// - Throws: A `CBORError` if the decoding fails
    public static func decode(_ bytes: [UInt8]) throws -> CBOR {
=======
    /// Decodes a CBOR value from bytes
    public static func decode(_ bytes: [UInt8]) throws(CBORError) -> CBOR {
>>>>>>> dc4c2a60
        var reader = CBORReader(data: bytes)
        let value = try _decode(reader: &reader)
        
        // Check if there's any extra data
        if reader.hasMoreBytes {
            throw CBORError.extraDataFound
        }
        
        return value
    }
    
    /// Decodes a CBOR value from bytes.
    ///
    /// - Parameter bytes: The bytes to decode
    /// - Returns: The decoded CBOR value
    /// - Throws: A `CBORError` if the decoding fails
    public static func decode(_ bytes: ArraySlice<UInt8>) throws -> CBOR {
        var reader = CBORReader(data: Array(bytes))
        let value = try _decode(reader: &reader)
        
        // Check if there's any extra data
        if reader.hasMoreBytes {
            throw CBORError.extraDataFound
        }
        
        return value
    }
    
    /// Get the byte string value as ArraySlice to avoid copying (recommended for Embedded Swift)
    ///
    /// This method provides zero-copy access to the byte string data, making it ideal
    /// for memory-constrained environments. The returned slice references the original
    /// data without heap allocation.
    ///
    /// ## Example Usage:
    /// ```swift
    /// let data: [UInt8] = [0x01, 0x02, 0x03, 0x04]
    /// let cbor = CBOR.byteString(ArraySlice(data))
    /// 
    /// if let slice = cbor.byteStringSlice() {
    ///     print("Length: \(slice.count)")
    ///     print("First byte: 0x\(String(slice.first!, radix: 16))")
    ///     
    ///     // Work with slice directly - no copying
    ///     for byte in slice {
    ///         // Process each byte
    ///     }
    /// }
    /// ```
    ///
    /// - Returns: The byte string as ArraySlice<UInt8>, or nil if this is not a byte string
    /// - Note: For memory efficiency, prefer this method over `byteStringValue()` in Embedded Swift
    public func byteStringSlice() -> ArraySlice<UInt8>? {
        guard case .byteString(let bytes) = self else { return nil }
        return bytes
    }
    
    /// Get the byte string value as a copied Array
    ///
    /// This method creates a new Array by copying the byte string data. Use `byteStringSlice()`
    /// instead for zero-copy access in memory-constrained environments.
    ///
    /// ## Example Usage:
    /// ```swift
    /// let cbor = CBOR.byteString(ArraySlice([0x01, 0x02, 0x03]))
    /// 
    /// if let bytes = cbor.byteStringValue() {
    ///     // bytes is now a [UInt8] copy
    ///     let hexString = bytes.map { String(format: "%02x", $0) }.joined()
    ///     print("Hex: \(hexString)")
    /// }
    /// ```
    ///
    /// - Returns: The byte string as [UInt8], or nil if this is not a byte string
    /// - Note: This method allocates memory. Consider `byteStringSlice()` for better performance.
    public func byteStringValue() -> [UInt8]? {
        guard case .byteString(let bytes) = self else { return nil }
        return Array(bytes)
    }
    
    /// Get the text string value as UTF-8 bytes without copying (recommended for Embedded Swift)
    ///
    /// This method provides zero-copy access to the UTF-8 encoded text string data.
    /// The returned slice contains UTF-8 bytes that can be converted to a String.
    ///
    /// ## Example Usage:
    /// ```swift
    /// let text = "Hello, 世界! 🌍"
    /// let cbor = CBOR.textString(ArraySlice(text.utf8))
    /// 
    /// if let slice = cbor.textStringSlice() {
    ///     // Convert UTF-8 bytes to String
    ///     if let string = String(bytes: slice, encoding: .utf8) {
    ///         print("Text: \(string)")
    ///         print("UTF-8 byte count: \(slice.count)")
    ///     }
    ///     
    ///     // Or work with raw UTF-8 bytes directly
    ///     for byte in slice {
    ///         print("UTF-8 byte: 0x\(String(byte, radix: 16))")
    ///     }
    /// }
    /// ```
    ///
    /// - Returns: The text string as ArraySlice<UInt8> containing UTF-8 bytes, or nil if this is not a text string
    /// - Note: For memory efficiency, prefer this method over `textStringValue()` in Embedded Swift
    public func textStringSlice() -> ArraySlice<UInt8>? {
        guard case .textString(let bytes) = self else { return nil }
        return bytes
    }
    
    /// Get the text string value as copied UTF-8 bytes
    ///
    /// This method creates a new Array by copying the UTF-8 encoded text string data.
    /// Use `textStringSlice()` instead for zero-copy access in memory-constrained environments.
    ///
    /// ## Example Usage:
    /// ```swift
    /// let cbor = CBOR.textString(ArraySlice("Hello".utf8))
    /// 
    /// if let utf8Bytes = cbor.textStringValue() {
    ///     // utf8Bytes is now a [UInt8] copy
    ///     if let string = String(bytes: utf8Bytes, encoding: .utf8) {
    ///         print("Decoded text: \(string)")
    ///     }
    /// }
    /// ```
    ///
    /// - Returns: The text string as [UInt8] containing UTF-8 bytes, or nil if this is not a text string
    /// - Note: This method allocates memory. Consider `textStringSlice()` for better performance.
    public func textStringValue() -> [UInt8]? {
        guard case .textString(let bytes) = self else { return nil }
        return Array(bytes)
    }
    
    /// Returns the array value of this CBOR value
    ///
    /// - Returns: An array of CBOR values, or nil if this is not an array
    /// - Throws: CBORError if the array cannot be decoded
    public func arrayValue() throws -> [CBOR]? {
        guard case .array(let bytes) = self else {
            return nil
        }
        
        // Safety check for empty bytes
        if bytes.isEmpty {
            return []
        }
        
        // Convert ArraySlice to Array to avoid potential index issues
        let byteArray = Array(bytes)
        
        do {
            var result: [CBOR] = []
            var reader = CBORReader(data: byteArray)
            
            // Get the array length from the initial byte
            let initial = try reader.readByte()
            let major = initial >> 5
            let additional = initial & 0x1f
            
            // Ensure this is an array
            guard major == 4 else {
                throw CBORError.invalidData
            }
            
            // Get the array length
            let count = try readUIntValue(additional: additional, reader: &reader)
            
            // Read each array element
            for _ in 0..<Int(count) {
                let element = try _decode(reader: &reader)
                result.append(element)
            }
            
            return result
        } catch {
            if let cborError = error as? CBORError {
                throw cborError
            } else {
                throw CBORError.invalidData
            }
        }
    }
    
    /// Returns the map value of this CBOR value
    ///
    /// - Returns: An array of CBOR key-value pairs, or nil if this is not a map
    /// - Throws: CBORError if the map cannot be decoded
    public func mapValue() throws -> [CBORMapPair]? {
        guard case .map(let bytes) = self else {
            return nil
        }
        
        // Safety check for empty bytes
        if bytes.isEmpty {
            return []
        }
        
        // Convert ArraySlice to Array to avoid potential index issues
        let byteArray = Array(bytes)
        
        do {
            var result: [CBORMapPair] = []
            var reader = CBORReader(data: byteArray)
            
            // Get the map length from the initial byte
            let initial = try reader.readByte()
            let major = initial >> 5
            let additional = initial & 0x1f
            
            // Ensure this is a map
            guard major == 5 else {
                throw CBORError.invalidData
            }
            
            // Get the map length
            let count = try readUIntValue(additional: additional, reader: &reader)
            
            // Read each key-value pair
            for _ in 0..<Int(count) {
                let key = try _decode(reader: &reader)
                let value = try _decode(reader: &reader)
                result.append(CBORMapPair(key: key, value: value))
            }
            
            return result
        } catch {
            if let cborError = error as? CBORError {
                throw cborError
            } else {
                throw CBORError.invalidData
            }
        }
    }
    
    /// Returns the tagged value of this CBOR value
    ///
    /// - Returns: A tuple containing the tag and the tagged value, or nil if this is not a tagged value
    /// - Throws: CBORError if the tagged value cannot be decoded
    public func taggedValue() throws -> (UInt64, CBOR)? {
        guard case .tagged(let tag, let bytes) = self else {
            return nil
        }
        
        // Safety check for empty bytes
        if bytes.isEmpty {
            throw CBORError.invalidData
        }
        
        do {
            // Decode the tagged value
            let value = try CBOR.decode(bytes)
            
            return (tag, value)
        } catch {
            // If there's an error decoding the tagged value, wrap it
            if let cborError = error as? CBORError {
                throw cborError
            } else {
                throw CBORError.invalidData
            }
        }
    }
    
    /// Get an iterator for CBOR array elements to avoid heap allocations (recommended for Embedded Swift)
    ///
    /// This method provides memory-efficient iteration over array elements without loading
    /// the entire array into memory. Each element is decoded on-demand as you iterate.
    ///
    /// ## Example Usage:
    /// ```swift
    /// // Assuming you have a CBOR array
    /// if let iterator = try cbor.arrayIterator() {
    ///     var iterator = iterator // Make mutable
    ///     
    ///     // Iterate through elements one by one
    ///     while let element = iterator.next() {
    ///         switch element {
    ///         case .unsignedInt(let value):
    ///             print("Integer: \(value)")
    ///         case .textString:
    ///             if let slice = element.textStringSlice(),
    ///                let text = String(bytes: slice, encoding: .utf8) {
    ///                 print("Text: \(text)")
    ///             }
    ///         default:
    ///             print("Other element: \(element)")
    ///         }
    ///     }
    /// }
    /// ```
    ///
    /// - Returns: A CBORArrayIterator for memory-efficient iteration, or nil if this is not an array
    /// - Throws: CBORError if the array data is malformed
    /// - Note: Prefer this over `arrayValue()` for large arrays in memory-constrained environments
    public func arrayIterator() throws -> CBORArrayIterator? {
        guard case .array(let bytes) = self else {
            return nil
        }
        return try CBORArrayIterator(bytes: bytes)
    }
    
    /// Get an iterator for CBOR map entries to avoid heap allocations (recommended for Embedded Swift)
    ///
    /// This method provides memory-efficient iteration over map key-value pairs without loading
    /// the entire map into memory. Each pair is decoded on-demand as you iterate.
    ///
    /// ## Example Usage:
    /// ```swift
    /// // Assuming you have a CBOR map
    /// if let iterator = try cbor.mapIterator() {
    ///     var iterator = iterator // Make mutable
    ///     
    ///     // Iterate through key-value pairs one by one
    ///     while let pair = iterator.next() {
    ///         print("Processing key-value pair:")
    ///         
    ///         // Handle the key
    ///         if let keySlice = pair.key.textStringSlice(),
    ///            let keyString = String(bytes: keySlice, encoding: .utf8) {
    ///             print("  Key: \(keyString)")
    ///         }
    ///         
    ///         // Handle the value
    ///         switch pair.value {
    ///         case .unsignedInt(let value):
    ///             print("  Value: \(value)")
    ///         case .bool(let flag):
    ///             print("  Value: \(flag)")
    ///         default:
    ///             print("  Value: \(pair.value)")
    ///         }
    ///     }
    /// }
    /// ```
    ///
    /// - Returns: A CBORMapIterator for memory-efficient iteration, or nil if this is not a map
    /// - Throws: CBORError if the map data is malformed
    /// - Note: Prefer this over `mapValue()` for large maps in memory-constrained environments
    public func mapIterator() throws -> CBORMapIterator? {
        guard case .map(let bytes) = self else {
            return nil
        }
        return try CBORMapIterator(bytes: bytes)
    }
    
    // MARK: - Convenience Methods for Embedded Swift
    
    /// Convert a text string CBOR value directly to a Swift String
    ///
    /// This is a convenience method that combines `textStringSlice()` and UTF-8 decoding
    /// in one step, making it easier to work with text strings in Embedded Swift.
    ///
    /// ## Example Usage:
    /// ```swift
    /// let cbor = CBOR.textString(ArraySlice("Hello, World!".utf8))
    /// 
    /// if let text = cbor.stringValue {
    ///     print("Text: \(text)")
    /// }
    /// ```
    ///
    /// - Returns: The decoded String, or nil if this is not a text string or contains invalid UTF-8
    /// - Note: This method avoids intermediate allocations by working directly with the ArraySlice
    public var stringValue: String? {
        guard let slice = textStringSlice() else { return nil }
        return String(bytes: slice, encoding: .utf8)
    }
}

/// A key-value pair in a CBOR map
///
/// - Parameters:
///   - key: The key of the pair
///   - value: The value of the pair
public struct CBORMapPair: Equatable, Sendable {
    public let key: CBOR
    public let value: CBOR
    
    public init(key: CBOR, value: CBOR) {
        self.key = key
        self.value = value
    }
}

// MARK: - Encoding

/// Encodes a CBOR value to bytes
///
/// - Parameters:
///   - value: The CBOR value to encode
///   - output: The output buffer to write the encoded bytes to
@inline(__always)
private func _encode(_ value: CBOR, into output: inout [UInt8]) {
    switch value {
    case .unsignedInt(let u):
        encodeUnsigned(major: 0, value: u, into: &output)
    case .negativeInt(let n):
        // In CBOR, negative integers are encoded as -(n+1) where n is a non-negative integer
        // So we need to convert our negative Int64 to the correct positive UInt64 value
        if n < 0 {
            // For negative values, we encode as -(n+1)
            let positiveValue = UInt64(-1 - n)
            encodeUnsigned(major: 1, value: positiveValue, into: &output)
        } else {
            // For non-negative values, we encode as n
            encodeUnsigned(major: 1, value: UInt64(n), into: &output)
        }
    case .byteString(let bytes):
        encodeUnsigned(major: 2, value: UInt64(bytes.count), into: &output)
        output.append(contentsOf: bytes)
<<<<<<< HEAD
    case .textString(let bytes):
        encodeUnsigned(major: 3, value: UInt64(bytes.count), into: &output)
        output.append(contentsOf: bytes)
    case .array(let bytes):
        // For array, we just copy the raw bytes as they already contain the encoded array
        output.append(contentsOf: bytes)
    case .map(let bytes):
        // For map, we just copy the raw bytes as they already contain the encoded map
        output.append(contentsOf: bytes)
    case .tagged(let tag, let bytes):
=======
    case .textString(let string):
        let bytes = [UInt8](string.utf8)
        encodeUnsigned(major: 3, value: UInt64(bytes.count), into: &output)
        output.append(contentsOf: bytes)
    case .array(let array):
        encodeUnsigned(major: 4, value: UInt64(array.count), into: &output)
        for item in array {
            _encode(item, into: &output)
        }
    case .map(let pairs):
        encodeUnsigned(major: 5, value: UInt64(pairs.count), into: &output)
        for pair in pairs {
            _encode(pair.key, into: &output)
            _encode(pair.value, into: &output)
        }
    case .tagged(let tag, let item):
>>>>>>> dc4c2a60
        encodeUnsigned(major: 6, value: tag, into: &output)
        output.append(contentsOf: bytes)
    case .simple(let simple):
        if simple < 24 {
            output.append(0xe0 | simple)
        } else {
            output.append(0xf8)
            output.append(simple)
        }
    case .bool(let b):
        output.append(b ? 0xf5 : 0xf4)
    case .null:
        output.append(0xf6)
    case .undefined:
        output.append(0xf7)
    case .float(let f):
        // Encode as IEEE 754 double-precision float (CBOR major type 7, additional info 27)
        output.append(0xfb)
<<<<<<< HEAD
        var value = f
        
        // CBOR specification (RFC 8949) requires all numbers to be encoded in network byte order (big-endian)
        // We need to ensure the bytes are in the correct order regardless of the system's native endianness
        withUnsafeBytes(of: &value) { bytes in
            #if _endian(little)
                // On little-endian systems (most modern processors), we need to reverse the bytes
                // to convert from the system's native little-endian to CBOR's required big-endian
                for i in (0..<8).reversed() {
                    output.append(bytes[i])
                }
            #else
                // On big-endian systems, we can append bytes directly as they're already in the correct order
                for i in 0..<8 {
                    output.append(bytes[i])
                }
            #endif
=======
        withUnsafeBytes(of: f) { bytes in
            // Append bytes in big-endian order
            for i in (0..<8).reversed() {
                output.append(bytes[i])
            }
>>>>>>> dc4c2a60
        }
    }
}

/// Encodes an unsigned integer with the given major type
///
/// - Parameters:
///   - major: The major type of the integer
///   - value: The unsigned integer value
///   - output: The output buffer to write the encoded bytes to
private func encodeUnsigned(major: UInt8, value: UInt64, into output: inout [UInt8]) {
    let majorByte = major << 5
    if value < 24 {
        output.append(majorByte | UInt8(value))
    } else if value <= UInt8.max {
        output.append(majorByte | 24)
        output.append(UInt8(value))
    } else if value <= UInt16.max {
        output.append(majorByte | 25)
        output.append(UInt8(value >> 8))
        output.append(UInt8(value & 0xff))
    } else if value <= UInt32.max {
        output.append(majorByte | 26)
        output.append(UInt8(value >> 24))
        output.append(UInt8((value >> 16) & 0xff))
        output.append(UInt8((value >> 8) & 0xff))
        output.append(UInt8(value & 0xff))
    } else {
        output.append(majorByte | 27)
        output.append(UInt8(value >> 56))
        output.append(UInt8((value >> 48) & 0xff))
        output.append(UInt8((value >> 40) & 0xff))
        output.append(UInt8((value >> 32) & 0xff))
        output.append(UInt8((value >> 24) & 0xff))
        output.append(UInt8((value >> 16) & 0xff))
        output.append(UInt8((value >> 8) & 0xff))
        output.append(UInt8(value & 0xff))
    }
}

// MARK: - Decoding

/// Decodes a CBOR value from the reader.
///
/// - Parameters:
///   - reader: The reader to decode from
/// - Returns: The decoded CBOR value
/// - Throws: A `CBORError` if the decoding fails
private func _decode(reader: inout CBORReader) throws(CBORError) -> CBOR {
    let initial = try reader.readByte()
    
    // Check for break marker (0xff)
    if initial == 0xff {
        throw CBORError.invalidInitialByte(initial)
    }
    
    let majorType = initial >> 5
    let additional = initial & 0x1f
    
    switch majorType {
    case 0: // unsigned integer
        let value = try readUIntValue(additional: additional, reader: &reader)
        return .unsignedInt(value)
        
    case 1: // negative integer
        let value = try readUIntValue(additional: additional, reader: &reader)
        return .negativeInt(Int64(-1 - Int64(value)))
        
    case 2: // byte string
        // Get the length of the byte string
        let length = try readUIntValue(additional: additional, reader: &reader)
        guard length <= reader.maximumStringLength else {
            throw CBORError.lengthTooLarge(length, maximum: reader.maximumStringLength)
        }
        
<<<<<<< HEAD
        // Read the byte string data directly
        let bytes = try reader.readBytes(Int(length))
        
        // Store the raw bytes
        return .byteString(bytes)
=======
        return .byteString(Array(try reader.readBytes(Int(length))))
>>>>>>> dc4c2a60
        
    case 3: // text string
        // Get the length of the text string
        let length = try readUIntValue(additional: additional, reader: &reader)
        guard length <= reader.maximumStringLength else {
            throw CBORError.lengthTooLarge(length, maximum: reader.maximumStringLength)
        }
        
        // Read the text string data
        let bytes = try reader.readBytes(Int(length))
        
        // Validate UTF-8 encoding
        guard String(bytes: bytes, encoding: .utf8) != nil else {
            throw CBORError.invalidUTF8
        }
        
        // Store the raw bytes
        return .textString(bytes)
        
    case 4: // array
        // Check for indefinite length arrays
        if additional == 31 {
            throw CBORError.indefiniteLengthNotSupported
        }
        
        // Get the array length
        let count = try readUIntValue(additional: additional, reader: &reader)
        guard count <= reader.maximumElementCount else {
            throw CBORError.lengthTooLarge(count, maximum: reader.maximumElementCount)
        }
        
<<<<<<< HEAD
        // Read each array element
        var elements: [CBOR] = []
        for _ in 0..<Int(count) {
            let element = try _decode(reader: &reader)
            elements.append(element)
        }
        
        // Create a new array with the decoded elements
        var arrayBuffer: [UInt8] = []
        // Add array header
        let majorType: UInt8 = 4 << 5
        if count <= 23 {
            arrayBuffer.append(majorType | UInt8(count))
        } else if count <= UInt64(UInt8.max) {
            arrayBuffer.append(majorType | 24)
            arrayBuffer.append(UInt8(count))
        } else if count <= UInt64(UInt16.max) {
            arrayBuffer.append(majorType | 25)
            arrayBuffer.append(UInt8(count >> 8))
            arrayBuffer.append(UInt8(count & 0xFF))
        } else if count <= UInt64(UInt32.max) {
            arrayBuffer.append(majorType | 26)
            arrayBuffer.append(UInt8(count >> 24))
            arrayBuffer.append(UInt8((count >> 16) & 0xFF))
            arrayBuffer.append(UInt8((count >> 8) & 0xFF))
            arrayBuffer.append(UInt8(count & 0xFF))
        } else {
            arrayBuffer.append(majorType | 27)
            arrayBuffer.append(UInt8(count >> 56))
            arrayBuffer.append(UInt8((count >> 48) & 0xFF))
            arrayBuffer.append(UInt8((count >> 40) & 0xFF))
            arrayBuffer.append(UInt8((count >> 32) & 0xFF))
            arrayBuffer.append(UInt8((count >> 24) & 0xFF))
            arrayBuffer.append(UInt8((count >> 16) & 0xFF))
            arrayBuffer.append(UInt8((count >> 8) & 0xFF))
            arrayBuffer.append(UInt8(count & 0xFF))
        }
        
        // Add each element's encoded bytes
        for element in elements {
            arrayBuffer.append(contentsOf: element.encode())
=======
        var items: [CBOR] = []
        for _ in 0..<count {
            items.append(try _decode(reader: &reader))
>>>>>>> dc4c2a60
        }
        
        return .array(ArraySlice(arrayBuffer))
        
    case 5: // map
        // Check for indefinite length maps
        if additional == 31 {
            throw CBORError.indefiniteLengthNotSupported
        }
        
        // Get the map length
        let count = try readUIntValue(additional: additional, reader: &reader)
        guard count <= reader.maximumElementCount else {
            throw CBORError.lengthTooLarge(count, maximum: reader.maximumElementCount)
        }
        
        // Read each map key-value pair
        var pairs: [CBORMapPair] = []
        for _ in 0..<count {
            let key = try _decode(reader: &reader)
            let value = try _decode(reader: &reader)
            pairs.append(CBORMapPair(key: key, value: value))
        }
        
        // Create a new map with the decoded pairs
        var mapBuffer: [UInt8] = []
        // Add map header
        let majorType: UInt8 = 5 << 5
        if count <= 23 {
            mapBuffer.append(majorType | UInt8(count))
        } else if count <= UInt64(UInt8.max) {
            mapBuffer.append(majorType | 24)
            mapBuffer.append(UInt8(count))
        } else if count <= UInt64(UInt16.max) {
            mapBuffer.append(majorType | 25)
            mapBuffer.append(UInt8(count >> 8))
            mapBuffer.append(UInt8(count & 0xFF))
        } else if count <= UInt64(UInt32.max) {
            mapBuffer.append(majorType | 26)
            mapBuffer.append(UInt8(count >> 24))
            mapBuffer.append(UInt8((count >> 16) & 0xFF))
            mapBuffer.append(UInt8((count >> 8) & 0xFF))
            mapBuffer.append(UInt8(count & 0xFF))
        } else {
            mapBuffer.append(majorType | 27)
            mapBuffer.append(UInt8(count >> 56))
            mapBuffer.append(UInt8((count >> 48) & 0xFF))
            mapBuffer.append(UInt8((count >> 40) & 0xFF))
            mapBuffer.append(UInt8((count >> 32) & 0xFF))
            mapBuffer.append(UInt8((count >> 24) & 0xFF))
            mapBuffer.append(UInt8((count >> 16) & 0xFF))
            mapBuffer.append(UInt8((count >> 8) & 0xFF))
            mapBuffer.append(UInt8(count & 0xFF))
        }
        
        // Add each key-value pair's encoded bytes
        for pair in pairs {
            mapBuffer.append(contentsOf: pair.key.encode())
            mapBuffer.append(contentsOf: pair.value.encode())
        }
        
        return .map(ArraySlice(mapBuffer))
        
    case 6: // tagged value
        // Get the tag
        let tag = try readUIntValue(additional: additional, reader: &reader)
        
        // Create a buffer to hold the encoded tagged value
        var tagBuffer: [UInt8] = []
        
        // Add the tag header byte
        tagBuffer.append(initial)
        
        // If the tag required additional bytes, add those too
        if additional >= 24 {
            // Calculate how many bytes were used for the tag
            let bytesForTag: Int
            if additional == 24 {
                bytesForTag = 1
            } else if additional == 25 {
                bytesForTag = 2
            } else if additional == 26 {
                bytesForTag = 4
            } else if additional == 27 {
                bytesForTag = 8
            } else {
                throw CBORError.invalidAdditionalInfo(additional)
            }
            
            // Go back to read the tag bytes
            let currentPos = reader.currentPosition
            try reader.seek(to: currentPos - bytesForTag)
            let tagBytes = try reader.readBytes(bytesForTag)
            tagBuffer.append(contentsOf: tagBytes)
        }
        
        // Read the tagged value
        let valueStartPos = reader.currentPosition
        let _ = try _decode(reader: &reader)
        let valueEndPos = reader.currentPosition
        
        // Get the raw bytes for the value
        try reader.seek(to: valueStartPos)
        let valueBytes = try reader.readBytes(valueEndPos - valueStartPos)
        
        return .tagged(tag, ArraySlice(valueBytes))
        
    case 7: // simple values and floats
        switch additional {
        case 20: return .bool(false)
        case 21: return .bool(true)
        case 22: return .null
        case 23: return .undefined
        case 24:
<<<<<<< HEAD
            // Simple value in the next byte
            let value = try reader.readByte()
            return .simple(value)
        case 25:
            // Half-precision float (16-bit)
            let byte1 = try reader.readByte()
            let byte2 = try reader.readByte()
            
            // Convert half-precision to double
            let halfPrecision = UInt16(byte1) << 8 | UInt16(byte2)
            let value = convertHalfPrecisionToDouble(halfPrecision)
            return .float(value)
        case 26:
            // Single-precision float (32-bit)
            let byte1 = try reader.readByte()
            let byte2 = try reader.readByte()
            let byte3 = try reader.readByte()
            let byte4 = try reader.readByte()
            
            // Convert to float and then to double
            let bits = UInt32(byte1) << 24 | UInt32(byte2) << 16 | UInt32(byte3) << 8 | UInt32(byte4)
            let value = Float(bitPattern: bits)
            return .float(Double(value))
        case 27:
            // Double-precision float (64-bit)
            let byte1 = try reader.readByte()
            let byte2 = try reader.readByte()
            let byte3 = try reader.readByte()
            let byte4 = try reader.readByte()
            let byte5 = try reader.readByte()
            let byte6 = try reader.readByte()
            let byte7 = try reader.readByte()
            let byte8 = try reader.readByte()
=======
            let simple = try reader.readByte()
            return .simple(simple)
        case 25: // IEEE 754 Half-Precision Float (16 bits)
            let bits = try reader.readBigEndianInteger(UInt16.self)
            // Convert half-precision to double
            let sign = (bits & 0x8000) != 0
            let exponent = Int((bits & 0x7C00) >> 10)
            let fraction = bits & 0x03FF
            
            var value: Double
            if exponent == 0 {
                value = Double(fraction) * pow(2, -24)
            } else if exponent == 31 {
                value = fraction == 0 ? Double.infinity : Double.nan
            } else {
                value = Double(fraction | 0x0400) * pow(2, Double(exponent - 25))
            }
            
            return .float(sign ? -value : value)
            
        case 26: // IEEE 754 Single-Precision Float (32 bits)
            let bits = try reader.readBigEndianInteger(UInt32.self)
            let float = Float(bitPattern: bits)
            return .float(Double(float))
            
        case 27: // IEEE 754 Double-Precision Float (64 bits)
            let bits = try reader.readBigEndianInteger(UInt64.self)
            let double = Double(bitPattern: bits)
            return .float(double)
>>>>>>> dc4c2a60
            
            // Convert to double
            let bits = UInt64(byte1) << 56 | UInt64(byte2) << 48 | UInt64(byte3) << 40 | UInt64(byte4) << 32 |
                       UInt64(byte5) << 24 | UInt64(byte6) << 16 | UInt64(byte7) << 8 | UInt64(byte8)
            let value = Double(bitPattern: bits)
            return .float(value)
        default:
            throw CBORError.invalidAdditionalInfo(additional)
        }
    default:
        throw CBORError.invalidMajorType(majorType)
    }
}

/// Converts a half-precision float (IEEE 754) to a double
///
/// - Parameter halfPrecision: The half-precision float bits
/// - Returns: The converted double value
private func convertHalfPrecisionToDouble(_ halfPrecision: UInt16) -> Double {
    let sign = (halfPrecision & 0x8000) != 0
    let exponent = Int((halfPrecision & 0x7C00) >> 10)
    let fraction = halfPrecision & 0x03FF
    
    var value: Double
    if exponent == 0 {
        // Subnormal number
        value = Double(fraction) * pow(2, -24)
    } else if exponent == 31 {
        // Infinity or NaN
        value = fraction == 0 ? Double.infinity : Double.nan
    } else {
        // Normal number
        value = Double(fraction | 0x0400) * pow(2, Double(exponent - 25))
    }
    
    return sign ? -value : value
}

/// Reads an unsigned integer value based on the additional information.
private func readUIntValue(additional: UInt8, reader: inout CBORReader) throws(CBORError) -> UInt64 {
    switch additional {
    case 0...23:
        return UInt64(additional)
    case 24:
        return UInt64(try reader.readByte())
<<<<<<< HEAD
    } else if additional == 25 {
        let bytes = try reader.readBytes(2)
        return UInt64(bytes[0]) << 8 | UInt64(bytes[1])
    } else if additional == 26 {
        let bytes = try reader.readBytes(4)
        return UInt64(bytes[0]) << 24 | UInt64(bytes[1]) << 16 | UInt64(bytes[2]) << 8 | UInt64(bytes[3])
    } else if additional == 27 {
        let bytes = try reader.readBytes(8)
        let byte0 = UInt64(bytes[0]) << 56
        let byte1 = UInt64(bytes[1]) << 48
        let byte2 = UInt64(bytes[2]) << 40
        let byte3 = UInt64(bytes[3]) << 32
        let byte4 = UInt64(bytes[4]) << 24
        let byte5 = UInt64(bytes[5]) << 16
        let byte6 = UInt64(bytes[6]) << 8
        let byte7 = UInt64(bytes[7])
        return byte0 | byte1 | byte2 | byte3 | byte4 | byte5 | byte6 | byte7
    } else {
=======
    case 25:
        return try UInt64(reader.readBigEndianInteger(UInt16.self))
    case 26:
        return try UInt64(reader.readBigEndianInteger(UInt32.self))
    case 27:
        return try reader.readBigEndianInteger(UInt64.self)
    case 31:
        throw CBORError.indefiniteLengthNotSupported
    default:
>>>>>>> dc4c2a60
        throw CBORError.invalidInitialByte(additional)
    }
}

// MARK: - Iterator Types

/// Memory-efficient iterator for CBOR arrays
///
/// This iterator decodes array elements on-demand without loading the entire array
/// into memory, making it ideal for Embedded Swift and memory-constrained environments.
///
/// ## Usage:
/// ```swift
/// if let iterator = try cbor.arrayIterator() {
///     var iterator = iterator
///     while let element = iterator.next() {
///         // Process element without allocating the entire array
///     }
/// }
/// ```
///
/// - Note: Use this instead of `arrayValue()` for large arrays to minimize memory usage
public struct CBORArrayIterator: IteratorProtocol {
    private var reader: CBORReader
    private let count: Int
    private var currentIndex: Int = 0
    
    init(bytes: ArraySlice<UInt8>) throws {
        // Safety check for empty bytes
        if bytes.isEmpty {
            throw CBORError.invalidData
        }
        
        // Convert ArraySlice to Array to avoid potential index issues
        let byteArray = Array(bytes)
        self.reader = CBORReader(data: byteArray)
        
        // Get the array length from the initial byte
        let initial = try reader.readByte()
        let major = initial >> 5
        let additional = initial & 0x1f
        
        // Ensure this is an array
        guard major == 4 else {
            throw CBORError.invalidData
        }
        
        // Get the array length
        let arrayCount = try readUIntValue(additional: additional, reader: &reader)
        self.count = Int(arrayCount)
    }
    
    public mutating func next() -> CBOR? {
        guard currentIndex < count else { return nil }
        
        do {
            let element = try _decode(reader: &reader)
            currentIndex += 1
            return element
        } catch {
            return nil
        }
    }
}

/// Memory-efficient iterator for CBOR maps
///
/// This iterator decodes map key-value pairs on-demand without loading the entire map
/// into memory, making it ideal for Embedded Swift and memory-constrained environments.
///
/// ## Usage:
/// ```swift
/// if let iterator = try cbor.mapIterator() {
///     var iterator = iterator
///     while let pair = iterator.next() {
///         let key = pair.key
///         let value = pair.value
///         // Process key-value pair without allocating the entire map
///     }
/// }
/// ```
///
/// - Note: Use this instead of `mapValue()` for large maps to minimize memory usage
public struct CBORMapIterator: IteratorProtocol {
    private var reader: CBORReader
    private let count: Int
    private var currentIndex: Int = 0
    
    init(bytes: ArraySlice<UInt8>) throws {
        // Safety check for empty bytes
        if bytes.isEmpty {
            throw CBORError.invalidData
        }
        
        // Convert ArraySlice to Array to avoid potential index issues
        let byteArray = Array(bytes)
        self.reader = CBORReader(data: byteArray)
        
        // Get the map length from the initial byte
        let initial = try reader.readByte()
        let major = initial >> 5
        let additional = initial & 0x1f
        
        // Ensure this is a map
        guard major == 5 else {
            throw CBORError.invalidData
        }
        
        // Get the map length
        let mapCount = try readUIntValue(additional: additional, reader: &reader)
        self.count = Int(mapCount)
    }
    
    public mutating func next() -> CBORMapPair? {
        guard currentIndex < count else { return nil }
        
        do {
            let key = try _decode(reader: &reader)
            let value = try _decode(reader: &reader)
            currentIndex += 1
            return CBORMapPair(key: key, value: value)
        } catch {
            return nil
        }
    }
}<|MERGE_RESOLUTION|>--- conflicted
+++ resolved
@@ -10,7 +10,6 @@
 
 // MARK: - CBOR Type
 
-<<<<<<< HEAD
 /// A CBOR value optimized for low-memory usage in Embedded Swift
 ///
 /// This enum uses `ArraySlice<UInt8>` for complex types to avoid heap allocations
@@ -58,17 +57,12 @@
 ///     }
 /// }
 /// ```
-public indirect enum CBOR: Equatable {
-=======
-/// A CBOR value
-public enum CBOR: Equatable, Sendable {
->>>>>>> dc4c2a60
+public indirect enum CBOR: Equatable, Sendable {
     /// A positive unsigned integer
     case unsignedInt(UInt64)
     
     /// A negative integer
     case negativeInt(Int64)
-<<<<<<< HEAD
     
     /// A byte string stored as a reference to avoid copying
     ///
@@ -102,19 +96,6 @@
     case tagged(UInt64, ArraySlice<UInt8>)
     
     /// A simple value (0-255)
-=======
-    /// A byte string
-    case byteString([UInt8])
-    /// A text string
-    case textString(String)
-    /// An array of CBOR values
-    case array([CBOR])
-    /// A map of CBOR key-value pairs
-    case map([CBORMapPair])
-    /// A tagged CBOR value
-    indirect case tagged(UInt64, CBOR)
-    /// A simple value
->>>>>>> dc4c2a60
     case simple(UInt8)
     
     /// A boolean value
@@ -140,17 +121,12 @@
         return output
     }
     
-<<<<<<< HEAD
-    /// Decodes a CBOR value from bytes.
+    /// Decodes a CBOR value from bytes
     ///
     /// - Parameter bytes: The bytes to decode
     /// - Returns: The decoded CBOR value
     /// - Throws: A `CBORError` if the decoding fails
-    public static func decode(_ bytes: [UInt8]) throws -> CBOR {
-=======
-    /// Decodes a CBOR value from bytes
     public static func decode(_ bytes: [UInt8]) throws(CBORError) -> CBOR {
->>>>>>> dc4c2a60
         var reader = CBORReader(data: bytes)
         let value = try _decode(reader: &reader)
         
@@ -563,7 +539,6 @@
     case .byteString(let bytes):
         encodeUnsigned(major: 2, value: UInt64(bytes.count), into: &output)
         output.append(contentsOf: bytes)
-<<<<<<< HEAD
     case .textString(let bytes):
         encodeUnsigned(major: 3, value: UInt64(bytes.count), into: &output)
         output.append(contentsOf: bytes)
@@ -574,24 +549,6 @@
         // For map, we just copy the raw bytes as they already contain the encoded map
         output.append(contentsOf: bytes)
     case .tagged(let tag, let bytes):
-=======
-    case .textString(let string):
-        let bytes = [UInt8](string.utf8)
-        encodeUnsigned(major: 3, value: UInt64(bytes.count), into: &output)
-        output.append(contentsOf: bytes)
-    case .array(let array):
-        encodeUnsigned(major: 4, value: UInt64(array.count), into: &output)
-        for item in array {
-            _encode(item, into: &output)
-        }
-    case .map(let pairs):
-        encodeUnsigned(major: 5, value: UInt64(pairs.count), into: &output)
-        for pair in pairs {
-            _encode(pair.key, into: &output)
-            _encode(pair.value, into: &output)
-        }
-    case .tagged(let tag, let item):
->>>>>>> dc4c2a60
         encodeUnsigned(major: 6, value: tag, into: &output)
         output.append(contentsOf: bytes)
     case .simple(let simple):
@@ -610,31 +567,11 @@
     case .float(let f):
         // Encode as IEEE 754 double-precision float (CBOR major type 7, additional info 27)
         output.append(0xfb)
-<<<<<<< HEAD
-        var value = f
-        
-        // CBOR specification (RFC 8949) requires all numbers to be encoded in network byte order (big-endian)
-        // We need to ensure the bytes are in the correct order regardless of the system's native endianness
-        withUnsafeBytes(of: &value) { bytes in
-            #if _endian(little)
-                // On little-endian systems (most modern processors), we need to reverse the bytes
-                // to convert from the system's native little-endian to CBOR's required big-endian
-                for i in (0..<8).reversed() {
-                    output.append(bytes[i])
-                }
-            #else
-                // On big-endian systems, we can append bytes directly as they're already in the correct order
-                for i in 0..<8 {
-                    output.append(bytes[i])
-                }
-            #endif
-=======
         withUnsafeBytes(of: f) { bytes in
             // Append bytes in big-endian order
             for i in (0..<8).reversed() {
                 output.append(bytes[i])
             }
->>>>>>> dc4c2a60
         }
     }
 }
@@ -710,15 +647,10 @@
             throw CBORError.lengthTooLarge(length, maximum: reader.maximumStringLength)
         }
         
-<<<<<<< HEAD
-        // Read the byte string data directly
         let bytes = try reader.readBytes(Int(length))
         
         // Store the raw bytes
         return .byteString(bytes)
-=======
-        return .byteString(Array(try reader.readBytes(Int(length))))
->>>>>>> dc4c2a60
         
     case 3: // text string
         // Get the length of the text string
@@ -750,7 +682,6 @@
             throw CBORError.lengthTooLarge(count, maximum: reader.maximumElementCount)
         }
         
-<<<<<<< HEAD
         // Read each array element
         var elements: [CBOR] = []
         for _ in 0..<Int(count) {
@@ -792,11 +723,6 @@
         // Add each element's encoded bytes
         for element in elements {
             arrayBuffer.append(contentsOf: element.encode())
-=======
-        var items: [CBOR] = []
-        for _ in 0..<count {
-            items.append(try _decode(reader: &reader))
->>>>>>> dc4c2a60
         }
         
         return .array(ArraySlice(arrayBuffer))
@@ -911,61 +837,13 @@
         case 22: return .null
         case 23: return .undefined
         case 24:
-<<<<<<< HEAD
-            // Simple value in the next byte
-            let value = try reader.readByte()
-            return .simple(value)
-        case 25:
-            // Half-precision float (16-bit)
-            let byte1 = try reader.readByte()
-            let byte2 = try reader.readByte()
-            
-            // Convert half-precision to double
-            let halfPrecision = UInt16(byte1) << 8 | UInt16(byte2)
-            let value = convertHalfPrecisionToDouble(halfPrecision)
-            return .float(value)
-        case 26:
-            // Single-precision float (32-bit)
-            let byte1 = try reader.readByte()
-            let byte2 = try reader.readByte()
-            let byte3 = try reader.readByte()
-            let byte4 = try reader.readByte()
-            
-            // Convert to float and then to double
-            let bits = UInt32(byte1) << 24 | UInt32(byte2) << 16 | UInt32(byte3) << 8 | UInt32(byte4)
-            let value = Float(bitPattern: bits)
-            return .float(Double(value))
-        case 27:
-            // Double-precision float (64-bit)
-            let byte1 = try reader.readByte()
-            let byte2 = try reader.readByte()
-            let byte3 = try reader.readByte()
-            let byte4 = try reader.readByte()
-            let byte5 = try reader.readByte()
-            let byte6 = try reader.readByte()
-            let byte7 = try reader.readByte()
-            let byte8 = try reader.readByte()
-=======
             let simple = try reader.readByte()
             return .simple(simple)
         case 25: // IEEE 754 Half-Precision Float (16 bits)
             let bits = try reader.readBigEndianInteger(UInt16.self)
             // Convert half-precision to double
-            let sign = (bits & 0x8000) != 0
-            let exponent = Int((bits & 0x7C00) >> 10)
-            let fraction = bits & 0x03FF
-            
-            var value: Double
-            if exponent == 0 {
-                value = Double(fraction) * pow(2, -24)
-            } else if exponent == 31 {
-                value = fraction == 0 ? Double.infinity : Double.nan
-            } else {
-                value = Double(fraction | 0x0400) * pow(2, Double(exponent - 25))
-            }
-            
-            return .float(sign ? -value : value)
-            
+            let value = convertHalfPrecisionToDouble(bits)
+            return .float(value)
         case 26: // IEEE 754 Single-Precision Float (32 bits)
             let bits = try reader.readBigEndianInteger(UInt32.self)
             let float = Float(bitPattern: bits)
@@ -975,13 +853,6 @@
             let bits = try reader.readBigEndianInteger(UInt64.self)
             let double = Double(bitPattern: bits)
             return .float(double)
->>>>>>> dc4c2a60
-            
-            // Convert to double
-            let bits = UInt64(byte1) << 56 | UInt64(byte2) << 48 | UInt64(byte3) << 40 | UInt64(byte4) << 32 |
-                       UInt64(byte5) << 24 | UInt64(byte6) << 16 | UInt64(byte7) << 8 | UInt64(byte8)
-            let value = Double(bitPattern: bits)
-            return .float(value)
         default:
             throw CBORError.invalidAdditionalInfo(additional)
         }
@@ -1021,26 +892,6 @@
         return UInt64(additional)
     case 24:
         return UInt64(try reader.readByte())
-<<<<<<< HEAD
-    } else if additional == 25 {
-        let bytes = try reader.readBytes(2)
-        return UInt64(bytes[0]) << 8 | UInt64(bytes[1])
-    } else if additional == 26 {
-        let bytes = try reader.readBytes(4)
-        return UInt64(bytes[0]) << 24 | UInt64(bytes[1]) << 16 | UInt64(bytes[2]) << 8 | UInt64(bytes[3])
-    } else if additional == 27 {
-        let bytes = try reader.readBytes(8)
-        let byte0 = UInt64(bytes[0]) << 56
-        let byte1 = UInt64(bytes[1]) << 48
-        let byte2 = UInt64(bytes[2]) << 40
-        let byte3 = UInt64(bytes[3]) << 32
-        let byte4 = UInt64(bytes[4]) << 24
-        let byte5 = UInt64(bytes[5]) << 16
-        let byte6 = UInt64(bytes[6]) << 8
-        let byte7 = UInt64(bytes[7])
-        return byte0 | byte1 | byte2 | byte3 | byte4 | byte5 | byte6 | byte7
-    } else {
-=======
     case 25:
         return try UInt64(reader.readBigEndianInteger(UInt16.self))
     case 26:
@@ -1050,7 +901,6 @@
     case 31:
         throw CBORError.indefiniteLengthNotSupported
     default:
->>>>>>> dc4c2a60
         throw CBORError.invalidInitialByte(additional)
     }
 }
