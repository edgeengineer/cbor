--- conflicted
+++ resolved
@@ -5,11 +5,7 @@
 /// These errors provide detailed information about what went wrong during
 /// CBOR processing operations, helping developers diagnose and fix issues
 /// in their CBOR data or usage of the CBOR API.
-<<<<<<< HEAD
-public enum CBORError: Error, Equatable {
-=======
 public enum CBORError: Error, Equatable, Sendable {
->>>>>>> dc4c2a60
     /// The input data is not valid CBOR.
     /// 
     /// This error occurs when the decoder encounters data that doesn't conform to
@@ -56,15 +52,9 @@
     /// Length of data is too large.
     /// 
     /// This error occurs when a CBOR string, array, or map has a length that is too large
-<<<<<<< HEAD
-    /// to be represented as an Int in Swift.
-    /// - Parameter length: The length that was too large
-    case lengthTooLarge(UInt64)
-=======
     /// to be processed by the current implementation, typically due to memory constraints.
     /// - Parameter length: The length value that exceeded the implementation's limits
     case lengthTooLarge(UInt64, maximum: UInt64)
->>>>>>> dc4c2a60
     
     /// Indefinite length not supported.
     ///
@@ -126,13 +116,8 @@
             return "Invalid position: attempted to seek to an invalid position in the data"
         case .invalidInitialByte(let byte):
             return "Invalid initial byte: 0x\(String(byte, radix: 16, uppercase: true)) is not a valid CBOR initial byte"
-<<<<<<< HEAD
-        case .lengthTooLarge(let length):
-            return "Length too large: \(length) exceeds maximum supported length"
-=======
         case .lengthTooLarge(let length, let maximum):
             return "Length too large: the specified length \(length) exceeds the implementation's limits of \(maximum)"
->>>>>>> dc4c2a60
         case .indefiniteLengthNotSupported:
             return "Indefinite length not supported: the current implementation does not support indefinite-length encoding"
         case .extraDataFound:
@@ -167,20 +152,8 @@
         switch (lhs, rhs) {
         case (.invalidCBOR, .invalidCBOR):
             return true
-        case (.typeMismatch(let expectedL, let actualL), .typeMismatch(let expectedR, let actualR)):
-            return expectedL == expectedR && actualL == actualR
-        case (.outOfBounds(let indexL, let countL), .outOfBounds(let indexR, let countR)):
-            return indexL == indexR && countL == countR
-        case (.missingKey(let keyL), .missingKey(let keyR)):
-            return keyL == keyR
-        case (.valueConversionFailed(let messageL), .valueConversionFailed(let messageR)):
-            return messageL == messageR
         case (.invalidUTF8, .invalidUTF8):
             return true
-        case (.integerOverflow, .integerOverflow):
-            return true
-        case (.unsupportedTag(let tagL), .unsupportedTag(let tagR)):
-            return tagL == tagR
         case (.prematureEnd, .prematureEnd):
             return true
         case (.endOfData, .endOfData):
@@ -191,8 +164,8 @@
             return true
         case (.invalidInitialByte(let byteL), .invalidInitialByte(let byteR)):
             return byteL == byteR
-        case (.lengthTooLarge(let lengthL), .lengthTooLarge(let lengthR)):
-            return lengthL == lengthR
+        case (.lengthTooLarge(let lengthL, let maximumL), .lengthTooLarge(let lengthR, let maximumR)):
+            return lengthL == lengthR && maximumL == maximumR
         case (.indefiniteLengthNotSupported, .indefiniteLengthNotSupported):
             return true
         case (.extraDataFound, .extraDataFound):
